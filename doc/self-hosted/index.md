--- conflicted
+++ resolved
@@ -41,11 +41,10 @@
   -V, --version                         output the version number
   --cert <value>
   --cert-key <value>
-<<<<<<< HEAD
   -e, --extensions-dir <dir>            Override the main default path for user extensions.
   --extra-extensions-dir [dir]          Path to an extra user extension directory (repeatable). (default: [])
   --extra-builtin-extensions-dir [dir]  Path to an extra built-in extension directory (repeatable). (default: [])
-  -d --user-data-dir <dir>              Specifies the directory that user data is kept in, useful when running as root.
+  -d, --user-data-dir <dir>             Specifies the directory that user data is kept in, useful when running as root.
   -h, --host <value>                    Customize the hostname. (default: "0.0.0.0")
   -o, --open                            Open in the browser on startup.
   -p, --port <number>                   Port to bind on. (default: 8443)
@@ -57,20 +56,6 @@
   --install-extension <value>           Install an extension by its ID.
   -h, --help                            output usage information
 ```
-=======
-  -e, --extensions-dir <dir>  Set the root path for extensions.
-  -d, --user-data-dir <dir>   Specifies the directory that user data is kept in, useful when running as root.
-  --data-dir <value>          DEPRECATED: Use '--user-data-dir' instead. Customize where user-data is stored.
-  -h, --host <value>          Customize the hostname. (default: "0.0.0.0")
-  -o, --open                  Open in the browser on startup.
-  -p, --port <number>         Port to bind on. (default: 8443)
-  -N, --no-auth               Start without requiring authentication.
-  -H, --allow-http            Allow http connections.
-  -P, --password <value>      Specify a password for authentication.
-  --disable-telemetry         Disables ALL telemetry.
-  --help                      output usage information
-  ```
->>>>>>> 79e08c74
 
   ### Data Directory
   Use `code-server -d (path/to/directory)` or `code-server --user-data-dir=(path/to/directory)`, excluding the parentheses to specify the root folder that VS Code will start in.
